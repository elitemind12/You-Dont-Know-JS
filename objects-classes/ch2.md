--- conflicted
+++ resolved
@@ -284,11 +284,7 @@
 };
 ```
 
-<<<<<<< HEAD
-That should look familiar from Chapter 1. But what you *don't see* in this code is that the object there was automatically linked to (via its internal `[[Prototype]]`) to that automatically built-in, but weirdly named, `Object.prototype` object.
-=======
-That should look familiar from Chapter 1. But what you *don't see* in this code is that the object there was automatically linked-to (via its internal `[[Prototype]]`) to that automatically built-in, but weirdly named, `Object.prototype` object.
->>>>>>> e1c033df
+That should look familiar from Chapter 1. But what you *don't see* in this code is that the object there was automatically linked (via its internal `[[Prototype]]`) to that automatically built-in, but weirdly named, `Object.prototype` object.
 
 When we do things like:
 
@@ -308,11 +304,7 @@
 | :--- |
 | I have a lot of frustrations with the usage of the word "inheritance" here -- it should be called "delegation"! --  but that's what most people refer to it as, so we'll begrudgingly comply and use that same terminology for now (albeit under protest, with " quotes). I'll save my objections for an appendix of this book. |
 
-<<<<<<< HEAD
 `Object.prototype` has several built-in properties and methods, all of which are "inherited" by any object that is `[[Prototype]]`-linked, either directly or through another object's linkage, to `Object.prototype`.
-=======
-`Object.prototype` has several built-in properties and methods, all of which are "inherited" by any object that is `[[Prototype]]` linked, either directly or through another object's linkage, to `Object.prototype`.
->>>>>>> e1c033df
 
 Some common "inherited" properties from `Object.prototype` include:
 
@@ -325,11 +317,7 @@
 
 ### Creating An Object With A Different `[[Prototype]]`
 
-<<<<<<< HEAD
 By default, any object you create in your programs will be `[[Prototype]]`-linked to that `Object.prototype` object. However, you can create an object with a different linkage like this:
-=======
-By default, any object you create in your programs will be `[[Prototype]]` linked to that `Object.prototype` object. However, you can create an object with a different linkage like this:
->>>>>>> e1c033df
 
 ```js
 myObj = Object.create(differentObj);
@@ -353,15 +341,9 @@
 
 | WARNING: |
 | :--- |
-<<<<<<< HEAD
 | The strange looking `__proto__` property existed in some JS engines for more than 20 years, but was only standardized in JS as of ES6. Even still, it was added in Appendix B of the specification[^specApB], which lists features that TC39 begrudgingly includes because they exist popularly in various browser-based JS engines and therefore are a de-facto reality even if they didn't originate with TC39. This feature is thus "guaranteed" by the spec to exist in all conforming browser-based JS engines, but is not necessarily guaranteed to work in other independent JS engines. Node.js uses the JS engine (v8) from the Chrome browser, so Node.js gets `__proto__` by default/accident. Be careful when using `__proto__` to be aware of all the JS engine environments your code will run in. |
 
 Whether you use `Object.create(..)` or `__proto__`, the object in question will be `[[Prototype]]`-linked to a different object than the default `Object.prototype`.
-=======
-| The strange looking `__proto__` property existed in some JS engines for more than 20 years, but was only standardized in JS as of ES6. Even still, it was added in Appendix B of the specification[^specApB], which lists features that TC39 begrudgingly includes because they exist popularly in various browser-based JS engines and therefore are a de-facto reality even if they didn't originate with TC39. This feature is thus "guaranteed" by the spec to exist in all conforming browser-based JS engines, but is not necessarily guaranteed to work in other independent JS engines. Node.js uses the JS engine (v8) from the Chrome browser, so Node.js gets `__proto__` by accident. Be careful when using `__proto__` to be aware of all the JS engine environments your code will run in. |
-
-Whether you use `Object.create(..)` or `__proto__`, the object in question will be `[[Prototype]]` linked to a different object than the default `Object.prototype`.
->>>>>>> e1c033df
 
 #### Empty `[[Prototype]]` Linkage
 
@@ -380,13 +362,13 @@
 
 Moreover, an object with an empty `[[Prototype]]` is safe from any accidental "inheritance" collision between its own property names and the ones it "inherits" from elsewhere. These types of (useful!) objects are sometimes referred to in popular parlance as "dictionary objects".
 
-### `[[Prototype]]` vs `.prototype`
+### `[[Prototype]]` vs `prototype`
 
 Notice that public property name `prototype` in the name/location of this special object, `Object.prototype`? What's that all about?
 
 `Object` is the `Object(..)` function; by default, all functions (which are objects!) have such a `prototype` property on them, pointing at an object.
 
-Any here's where the name conflict between `[[Prototype]]` and `.prototype` really bites us. The `prototype` property on a function doesn't define any linkage that the function itself experiences. Indeed, functions (as objects) have their own internal `[[Prototype]]` linkage somewhere else -- more on that in a second.
+Any here's where the name conflict between `[[Prototype]]` and `prototype` really bites us. The `prototype` property on a function doesn't define any linkage that the function itself experiences. Indeed, functions (as objects) have their own internal `[[Prototype]]` linkage somewhere else -- more on that in a second.
 
 Rather, the `prototype` property on a function refers to an object that should be *linked to* by any other object that is created when calling that function with the `new` keyword:
 
